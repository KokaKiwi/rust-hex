--- conflicted
+++ resolved
@@ -335,7 +335,6 @@
     Ok(())
 }
 
-<<<<<<< HEAD
 /// Decode a hex string into itself.
 ///
 /// Both, upper and lower case characters are valid in the input string and can
@@ -361,8 +360,6 @@
     Ok(())
 }
 
-=======
->>>>>>> 8b9307bb
 // the inverse of `val`.
 #[inline]
 #[must_use]
@@ -425,22 +422,8 @@
 /// # }
 /// ```
 pub fn encode_to_slice<T: AsRef<[u8]>>(input: T, output: &mut [u8]) -> Result<(), FromHexError> {
-<<<<<<< HEAD
-    let input = input.as_ref();
-    if input.len() * 2 != output.len() {
-        return Err(FromHexError::InvalidStringLength);
-    }
-
-    // TODO: use array_chunks_mut instead of chunks_exact_mut once it stabilises
-    for (out, &byte) in output.chunks_exact_mut(2).zip(input.iter()) {
-        let (high, low) = byte2hex(byte, HEX_CHARS_LOWER);
-        out[0] = high;
-        out[1] = low;
-    }
-=======
     encode_to_slice_inner(input.as_ref(), output, HEX_CHARS_LOWER)
 }
->>>>>>> 8b9307bb
 
 /// Encodes some bytes into a mutable slice of bytes using uppercase characters.
 ///
@@ -469,11 +452,8 @@
 #[cfg(test)]
 mod test {
     use super::*;
-<<<<<<< HEAD
-=======
     #[cfg(feature = "alloc")]
     use alloc::string::ToString;
->>>>>>> 8b9307bb
     use pretty_assertions::assert_eq;
 
     #[test]
